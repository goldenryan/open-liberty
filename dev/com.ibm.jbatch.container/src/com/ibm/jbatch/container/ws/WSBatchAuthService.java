/*******************************************************************************
 * Copyright (c) 2014 IBM Corporation and others.
 * All rights reserved. This program and the accompanying materials
 * are made available under the terms of the Eclipse Public License v1.0
 * which accompanies this distribution, and is available at
 * http://www.eclipse.org/legal/epl-v10.html
 *
 * Contributors:
 *     IBM Corporation - initial API and implementation
 *******************************************************************************/
package com.ibm.jbatch.container.ws;

import java.util.List;

import javax.batch.operations.JobSecurityException;
import javax.batch.operations.NoSuchJobExecutionException;
import javax.batch.operations.NoSuchJobInstanceException;

/**
 * This is really a placeholder for the authorization service.
 *
 * As we work to add the roles of submitter, monitor, and admin, we
 * need to flesh this out further.
 *
 * Anything I write could imply to someone I've given this more thought than
 * I have.
 *
 * Really the only thing that is accomplished with this is laying the
 * groundwork for the notion that authorization will function differently
 * in WAS than in the RI.
 *
 * In WAS the JobOperator will need to use this service in addition to the WSJobManager.
 */
public interface WSBatchAuthService {

    /**
     * @param instanceId
     * @return The input parameter <code>instanceId</code> if the current security context is authorized to operate on the corresponding job instance
     * @throws NoSuchJobInstanceException if the job instance identified by <code>instanceId</code> isn't present in the repository
     * @throws JobSecurityException if the current security context isn't authorized to operate on the job instance identified by <code>instanceId</code>
     */
    public long authorizedInstanceRead(long instanceId) throws NoSuchJobInstanceException, JobSecurityException;

    public boolean isAuthorizedInstanceRead(long instanceId) throws NoSuchJobInstanceException;

    /**
     * Since authorization is based on the job instance, the checks performed against a given job execution are equivalent to the
     * checks performed against the corresponding instance. This means that for two executions, JE1 and JE2, of a given instance JI1,
     * this method will either succeed (i.e. return normally with <code>executionId</code>) or throw <code>JobSecurityException</code> for
     * the execution IDs of both JE1 and JE2.
     *
     * @param executionId
     * @return The input parameter <code>executionId</code> if the current security context is authorized to operate on the corresponding job execution
     * @throws NoSuchJobExecutionException if the job execution identified by <code>executionId</code> isn't present in the repository
     * @throws JobSecurityException if the current security context isn't authorized to operate on the job execution identified by <code>executionId</code>
     */
    public long authorizedExecutionRead(long executionId) throws NoSuchJobExecutionException, JobSecurityException;

    public boolean isAuthorizedExecutionRead(long executionId) throws NoSuchJobExecutionException;

    /**
     * In the RI, we used "current application name" as the tag.
     * In WebSphere, this will be more like "current runAs userid".
     *
     * @return the runAs "userid"
     */
    public abstract String getRunAsUser();

    /**
     * Returns with no exceptions if the current seucrity context is authorized to submit jobs
     *
     * @throws JobSecurityException if the current security context isn't authorized to submit jobs
     */
    public abstract void authorizedJobSubmission() throws JobSecurityException;

    /**
     * Returns the given execution id if the current user is authorized to restart it.
     *
     * @param executionId the executionId to restart
     * @return the given executionId that is authorized to be restarted
     * @throws NoSuchJobExecutionException
     * @throws JobSecurityException if the current user does not have authority to restart the given executionId
     */
    public abstract long authorizedJobRestartByExecution(long executionId) throws NoSuchJobExecutionException, JobSecurityException;

    /**
     * Returns the given instance id if the current user is authorized to restart it.
     *
     * @param instanceId the instanceId to restart
     * @return the given instanceId that is authorized to be restarted
     * @throws JobSecurityException if the current user does not have authority to restart the given instanceId
     */
    public abstract long authorizedJobRestartByInstance(long instanceId) throws JobSecurityException;

    /**
     * Returns the given execution id if the current user is authorized to stop it.
     *
     * @param executionId the executionId to stop
     * @return the given executionId that is authorized to be stopped
     * @throws NoSuchJobExecutionException
     * @throws JobSecurityException if the current user does not have authority to stop the given executionId
     */
    public abstract long authorizedJobStopByExecution(long executionId) throws NoSuchJobExecutionException, JobSecurityException;

    /**
     * Returns the given instance id if the current user is authorized to stop it.
     *
     * @param instanceId the instanceId to stop
     * @return the given instanceId that is authorized to be stopped
     * @throws JobSecurityException if the current user does not have authority to stop the given instanceId
     */
    public abstract long authorizedJobStopByInstance(long instanceId) throws JobSecurityException;

    /**
     * Returns the given instance id if the current user is authorized to purge it
     *
     * @param instanceId the job instanceId to purge
     * @return
     * @throws NoSuchJobInstanceException
     * @throws JobSecurityException f the current user does not have authority to purge the given instanceId
     */
    public long authorizedJobPurgeByInstance(long instanceId) throws NoSuchJobInstanceException, JobSecurityException;

    /**
     * @return true if the current user is part of the batchAdmin role, false otherwise
     */
    public abstract boolean isAdmin();

    /**
     * @return true if the current user is part of the batchSubmitter role, false otherwise
     */
    public abstract boolean isSubmitter();

    /**
     * @return true if the current user is part of the batchMonitor role, false otherwise
     */
    public abstract boolean isMonitor();

    /**
     * @return true if the current user is part of the batchGroupAdmin role, false otherwise
     */
    public boolean isGroupAdmin();

    /**
     * /**
     *
     * @return true if the current user is part of the batchGroupMonitor role, false otherwise
     */
    public abstract boolean isGroupMonitor();

    /**
     * @return true if the current user is part of any bathc role. batchAdmin, batchSubmitter, or batchMonitor, false otherwise
     */
    public boolean isInAnyBatchRole();

    /**
     * Returns the given instance id if the current user is authorized to abandon it
     *
     * @param instanceId the job instanceId to abandon
     * @return
     * @throws NoSuchJobInstanceException
     * @throws JobSecurityException f the current user does not have authority to abandon the given instanceId
     */
    long authorizedJobAbandonByInstance(long instanceId) throws NoSuchJobInstanceException, JobSecurityException;

    /**
     * @param stepExecutionId
     *
     * @throws IllegalArgumentException if the corresponding step execution entry doesn't exist in the persistent store.
     * @throws JobSecurityException f the current user does not have authority to read the given stepExecutionId
     */
    public long authorizedStepExecutionRead(long stepExecutionId) throws IllegalArgumentException, JobSecurityException;

    /**
     * @param jobList
     * @return
     */
    public List<WSJobInstance> filterFoundJobInstancesBasedOnGroupSecurity();
<<<<<<< HEAD
=======

    /**
     * @return
     */
    List<String> getGroupsForSubject();
>>>>>>> 9e86cfca
}<|MERGE_RESOLUTION|>--- conflicted
+++ resolved
@@ -176,12 +176,9 @@
      * @return
      */
     public List<WSJobInstance> filterFoundJobInstancesBasedOnGroupSecurity();
-<<<<<<< HEAD
-=======
 
     /**
      * @return
      */
     List<String> getGroupsForSubject();
->>>>>>> 9e86cfca
 }
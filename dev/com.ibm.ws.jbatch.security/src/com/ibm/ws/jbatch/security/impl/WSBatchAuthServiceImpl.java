/*******************************************************************************
 * Copyright (c) 2014 IBM Corporation and others.
 * All rights reserved. This program and the accompanying materials
 * are made available under the terms of the Eclipse Public License v1.0
 * which accompanies this distribution, and is available at
 * http://www.eclipse.org/legal/epl-v10.html
 *
 * Contributors:
 *     IBM Corporation - initial API and implementation
 *******************************************************************************/
package com.ibm.ws.jbatch.security.impl;

import java.util.ArrayList;
import java.util.Arrays;
import java.util.HashSet;
import java.util.Iterator;
import java.util.List;
import java.util.ListIterator;
import java.util.logging.Level;
import java.util.logging.Logger;

import javax.batch.operations.JobSecurityException;
import javax.batch.operations.NoSuchJobExecutionException;
import javax.batch.operations.NoSuchJobInstanceException;
import javax.security.auth.Subject;

import org.osgi.framework.ServiceReference;
import org.osgi.service.component.ComponentContext;
import org.osgi.service.component.annotations.Activate;
import org.osgi.service.component.annotations.Component;
import org.osgi.service.component.annotations.ConfigurationPolicy;
import org.osgi.service.component.annotations.Deactivate;
import org.osgi.service.component.annotations.Reference;
import org.osgi.service.component.annotations.ReferenceCardinality;
import org.osgi.service.component.annotations.ReferencePolicy;
import org.osgi.service.component.annotations.ReferencePolicyOption;

import com.ibm.ejs.ras.TraceNLS;
import com.ibm.jbatch.container.services.IPersistenceManagerService;
import com.ibm.jbatch.container.ws.ROLES;
import com.ibm.jbatch.container.ws.WSBatchAuthService;
import com.ibm.jbatch.container.ws.WSJobInstance;
import com.ibm.jbatch.container.ws.WSJobRepository;
import com.ibm.jbatch.spi.BatchSecurityHelper;
import com.ibm.jbatch.container.ws.BatchGroupSecurityHelper;
import com.ibm.ws.security.SecurityService;
import com.ibm.ws.security.authorization.AuthorizationService;
import com.ibm.wsspi.kernel.service.utils.AtomicServiceReference;

@Component(configurationPolicy = ConfigurationPolicy.IGNORE,
           property = { "service.vendor=IBM" })
public class WSBatchAuthServiceImpl implements WSBatchAuthService {

    public static final String BATCH_AUTH_ID = "com.ibm.ws.batch";


    private final static Logger logger = Logger.getLogger(WSBatchAuthServiceImpl.class.getCanonicalName(),
                                                          "com.ibm.ws.jbatch.security.resources.BatchSecurityMessages" );

    private IPersistenceManagerService persistenceManagerService ;

    private BatchSecurityHelper batchSecurityHelper = null;
    private BatchGroupSecurityHelper batchGroupSecurityHelper = null;

    /**
     * Ref name for SecurityService.
     */
    private static final String SecurityServiceReferenceName = "securityService";

    /**
     * Security Service, from which we obtain the correct AuthorizationService.
     * Note: multiple AuthorizationServices may be loaded; SecurityService sorts out
     * which is the correct to use.
     */
    protected final AtomicServiceReference<SecurityService> securityServiceRef =
        new AtomicServiceReference<SecurityService>(SecurityServiceReferenceName);

    /**
     * DS inject.
     */
    @Reference(name = SecurityServiceReferenceName,
               service = SecurityService.class,
               cardinality = ReferenceCardinality.MANDATORY,
               policy = ReferencePolicy.DYNAMIC,
               policyOption = ReferencePolicyOption.GREEDY)
    protected void setSecurityService(ServiceReference<SecurityService> reference) {
        securityServiceRef.setReference(reference);
    }

    /**
     * DS un-inject
     */
    protected void unsetSecurityService(ServiceReference<SecurityService> reference) {
        securityServiceRef.unsetReference(reference);
    }

    /**
     * DS activate
     */
    @Activate
    protected void activate(ComponentContext cc) {
        securityServiceRef.activate(cc);
        logger.log(Level.INFO, "BATCH_SECURITY_ENABLED");
    }

    /**
     * DS deactivate
     */
    @Deactivate
    protected void deactivate(ComponentContext cc) {
        logger.log(Level.INFO, "BATCH_SECURITY_DISABLED");
        securityServiceRef.deactivate(cc);       
    }    

    /**
     * @return the Authz service; or null if no authz service is available.
     */
    protected AuthorizationService getAuthorizationService() {
        SecurityService securityService = securityServiceRef.getService();
        return (securityService != null) ? securityService.getAuthorizationService() : null;
    }

    @Reference(cardinality = ReferenceCardinality.OPTIONAL)
    protected void setBatchGroupSecurityHelper(BatchGroupSecurityHelper batchGroupSecurityHelper) {
        this.batchGroupSecurityHelper = batchGroupSecurityHelper;
    }

    @Reference
    protected void setBatchSecurityHelper(BatchSecurityHelper batchSecurityHelper) {
        this.batchSecurityHelper = batchSecurityHelper;
    }

    @Reference( policyOption = ReferencePolicyOption.GREEDY )
    protected void setIPersistenceManagerService(IPersistenceManagerService pms) {
        this.persistenceManagerService = pms;
    }

    /**
     * DS un-setter.
     */
    protected void unsetBatchSecurityHelper(BatchSecurityHelper batchSecurityHelper) {
        if (this.batchSecurityHelper == batchSecurityHelper) {
            this.batchSecurityHelper = null;
        }
    }

    /**
     * DS un-setter.
     */
    protected void unsetIPersistenceManagerService(IPersistenceManagerService pms) {
        if (this.persistenceManagerService == pms) {
            this.persistenceManagerService = null;
        }
    }


    /**
     * {@inheritDoc}
     */
    @Override
    public long authorizedInstanceRead(long instanceId) 
        throws JobSecurityException, NoSuchJobInstanceException {

        String submitter = persistenceManagerService.getJobInstanceSubmitter(instanceId);
        List<String> listOfGroupsForJobID = null;
        List<String> listOfGroupsForSubject = null;
        boolean checkGroupSecurity = false;

        if (this.isAdmin(runAsSubject())) {
        } else if (this.isMonitor(runAsSubject())) {
        } else if (this.isSubmitter(runAsSubject())) {
        	boolean submitterRole = this.isSubmitter(runAsSubject());
        	boolean isGroupAdmin = this.isGroupAdmin();
        	boolean isGroupMonitor = this.isGroupMonitor();
            //if you don't also own the job you can't view it
			if (batchSecurityHelper.getRunAsUser().equals(submitter)) {
			} else if (this.isGroupAdmin() || this.isGroupMonitor()) {
				checkGroupSecurity = true;
			} else {

				throw new JobSecurityException(getFormattedMessage("USER_UNAUTHORIZED_JOB_INSTANCE",
						new Object[] { getRunAsUser(), instanceId },
						"CWWKY0302W: User {0} is not authorized to perform batch operations associated with job instance {1}."));
			}
        } else if (this.isGroupAdmin() || this.isGroupMonitor()) { 
    		checkGroupSecurity = true;
    	}
        else {
            throw new JobSecurityException( getFormattedMessage( "USER_UNAUTHORIZED_NO_BATCH_ROLES",
                                                                 new Object[] { getRunAsUser() },
                                                                 "CWWKY0303W: User {0} is not authorized to perform any batch operations." ) );
        }
        	      	
        if (checkGroupSecurity) {
			try {	
				if (!this.isGroupAdmin()) {
					throw new JobSecurityException(getFormattedMessage("USER_UNAUTHORIZED_JOB_INSTANCE",
							new Object[] { getRunAsUser(), instanceId },
							"CWWKY0302W: User {0} is not authorized to perform batch operations associated with job instance {1}."));
				} else {
					listOfGroupsForJobID = persistenceManagerService.getGroupNamesForJobID(instanceId);
					listOfGroupsForSubject = getSubjectGroups(runAsSubject());
					// if (!listOfGroupsForJobID.isEmpty()) { //there are groups
					// associated with this jobID
					if (subjectInGroups(listOfGroupsForSubject, listOfGroupsForJobID)) {
						// allow access
						logger.finer("group security: access would be allowed");
						// leaving here to return the instanceId at the end of
						// this method...
					} else {
						// user not in any groups listed - disallow access
						// construct message to be displayed
						logger.finer("group security: subject not in the group(s) found - disallow access");

						String log_jobGroups = constructGroupListForAuthFailString(listOfGroupsForJobID);

						logger.fine(log_jobGroups);
						logger.fine(getFormattedMessage("USER_GROUP_UNAUTHORIZED_JOB_INSTANCE",
								new Object[] { instanceId, getRunAsUser(),
										constructGroupListForAuthFailString(listOfGroupsForJobID) },
								"CWWKY0305W: Access to job instance {0} denied.  The job has an operation group name defined and the user {1} has batchGroupMonitor or batchGroupAdmin authority but is not a member of the any appropriate group {2}."));
						throw new JobSecurityException(
								getFormattedMessage("USER_UNAUTHORIZED_NO_BATCH_ROLES", new Object[] { getRunAsUser() },
										"CWWKY0303W: User {0} is not authorized to perform any batch operations."));
					}
				}
        	} catch (NoSuchJobInstanceException nsjex) {
        		//no groups associated with jobid - disallow access
        		logger.finer("group security: no jobIDGroup entries found in table - access to this job disallowed");
                throw new JobSecurityException( getFormattedMessage( "USER_UNAUTHORIZED_NO_BATCH_ROLES",
                        new Object[] { getRunAsUser() },
                        "CWWKY0303W: User {0} is not authorized to perform any batch operations." ) );
        	}
        } 
        
        return instanceId;
    }

    private String constructGroupListForAuthFailString(List<String> listOfGroups) {
		Iterator it = listOfGroups.iterator();
		StringBuffer buf = new StringBuffer();
		buf.append("[");
		while (it.hasNext()) {
			buf.append(it.next());
			if (it.hasNext()) {
				buf.append(", ");
			}
		}
		buf.append("]");
		return buf.toString();
	}

	private List<String> getSubjectGroups(Subject runAsSubject) {
		if (batchGroupSecurityHelper != null){
			return batchGroupSecurityHelper.getGroupsForSubject(runAsSubject);
		}
		else {
			return new ArrayList<String>();
		}
	}
    /**
     * {@inheritDoc}
     */
    @Override
    public long authorizedExecutionRead(long executionId) 
        throws JobSecurityException, NoSuchJobExecutionException {

        long instanceId = persistenceManagerService.getJobInstanceIdFromExecutionId(executionId);
        authorizedInstanceRead(instanceId);
        return executionId;
    }

    /**
     * @return Current implementation will create the userId of the Subject currently on the thread.
     */
    @Override
    public String getRunAsUser() {
        return batchSecurityHelper.getRunAsUser();
    }


    @Override
    public void authorizedJobSubmission() throws JobSecurityException {
        if (this.isAdmin(runAsSubject())) {
        } else if (this.isSubmitter(runAsSubject())) {
        } else {
            throw new JobSecurityException( getFormattedMessage( "USER_UNAUTHORIZED_TO_START_JOB",
                                                                 new Object[] { getRunAsUser() }, 
                                                                 "CWWKY0304W: User {0} is not authorized to start batch jobs." ) );
        }
    }

    @Override
    public long authorizedJobRestartByExecution(long executionId)
        throws NoSuchJobExecutionException,
                          JobSecurityException {

                   return authorizedJobStopRestartByExecution(executionId);
    }

    @Override
    public long authorizedJobRestartByInstance(long instanceId)
        throws NoSuchJobExecutionException,
                          JobSecurityException {

                   return authorizedJobStopRestartByInstance(instanceId);
    }

    @Override
    public long authorizedJobStopByExecution(long executionId)
        throws NoSuchJobExecutionException,
                          JobSecurityException {

                   return authorizedJobStopRestartByExecution(executionId);
    }
    
    @Override
    public long authorizedJobStopByInstance(long instanceId)
        throws JobSecurityException {

                   return authorizedJobStopRestartByInstance(instanceId);
    }

    private long authorizedJobStopRestartByExecution(long executionId) 
               throws NoSuchJobExecutionException, JobSecurityException {

        long instanceId = persistenceManagerService.getJobInstanceIdFromExecutionId(executionId);
        String submitter = persistenceManagerService.getJobInstanceSubmitter(instanceId);
        
        authorizedJobStopRestart(submitter, instanceId);

        return executionId;
    }

    private long authorizedJobStopRestartByInstance(long instanceId) 
            throws JobSecurityException {

    	String submitter = persistenceManagerService.getJobInstanceSubmitter(instanceId);
    	
    	authorizedJobStopRestart(submitter, instanceId);

    	return instanceId;
    }
    
    private void authorizedJobStopRestart(String submitter, long instanceId) 
            throws NoSuchJobExecutionException, JobSecurityException {
    	
    	List<String> listOfGroupsForJobID = null;
    	List<String> listOfGroupsForSubject = null;
    	if (this.isAdmin(runAsSubject())) {
    		logger.finer("Current user " + this.getRunAsUser()+ " is admin, so always authorized");
    	} else if (this.isSubmitter(runAsSubject())) {
    		//if you don't also own the job you can't stop or restart it
    		if (!batchSecurityHelper.getRunAsUser().equals(submitter)){
    			throw new JobSecurityException( getFormattedMessage( "USER_UNAUTHORIZED_JOB_INSTANCE",
    																new Object[] {getRunAsUser(), instanceId},
    																"CWWKY0302W: User {0} is not authorized to perform batch operations associated with job instance {1}.") );
    		}
    	} else if (this.isGroupAdmin(runAsSubject())) {
			try {	
				listOfGroupsForJobID = persistenceManagerService.getGroupNamesForJobID(instanceId);
				listOfGroupsForSubject = getSubjectGroups(runAsSubject());
				// if (!listOfGroupsForJobID.isEmpty()) { //there are groups
				// associated with this jobID
				if (subjectInGroups(listOfGroupsForSubject, listOfGroupsForJobID)) {
					// allow access
					logger.finer("group security: access would be allowed");
					
				} else {
					// user not the submitter and is not in any groups listed - disallow access
					logger.fine(getFormattedMessage("USER_GROUP_UNAUTHORIZED_JOB_INSTANCE",
							new Object[] {instanceId, getRunAsUser(), constructGroupListForAuthFailString(listOfGroupsForJobID)},
							"CWWKY0305W: Access to job instance {1} denied.  The job has an operation group name defined and the user {2} has batchGroupMonitor or batchGroupAdmin authority but is not a member of the any appropriate group {3}."));
					throw new JobSecurityException( getFormattedMessage( "USER_UNAUTHORIZED_NO_BATCH_ROLES",
                            new Object[] { getRunAsUser() },
                            "CWWKY0303W: User {0} is not authorized to perform any batch operations." ) );
				}
        	} catch (NoSuchJobInstanceException nsjex) {
        		//no groups associated with jobid - disallow access
        		logger.finer("group security: no jobIDGroup entries found in table - access to this job disallowed");
                throw new JobSecurityException( getFormattedMessage( "USER_UNAUTHORIZED_NO_BATCH_ROLES",
                        new Object[] { getRunAsUser() },
                        "CWWKY0303W: User {0} is not authorized to perform any batch operations." ) );
        	}
    	} else if (this.isMonitor(runAsSubject())) {
    		throw new JobSecurityException("Current user " + this.getRunAsUser()+ " with role batch_monitor is not authorized to stop or restart jobs.");
    	}else if (this.isGroupMonitor(runAsSubject())) {
    		throw new JobSecurityException("Current user " + this.getRunAsUser()+ " with role group_batch_monitor is not authorized to stop or restart jobs.");
    	} else {
    		throw new JobSecurityException( getFormattedMessage( "USER_UNAUTHORIZED_NO_BATCH_ROLES",
    															new Object[] { getRunAsUser() },
    															"CWWKY0303W: User {0} is not authorized to perform any batch operations." ) );
    	}

    	
    }

    
    @Override
    public long authorizedJobPurgeByInstance(long instanceId) throws NoSuchJobInstanceException, JobSecurityException {
        return authorizedJobPurgeAbandonByInstance(instanceId);
    }

    @Override
    public long authorizedJobAbandonByInstance(long instanceId) throws NoSuchJobInstanceException, JobSecurityException {

        return authorizedJobPurgeAbandonByInstance(instanceId);
    }

    private long authorizedJobPurgeAbandonByInstance(long instanceId) throws NoSuchJobInstanceException, JobSecurityException {
    	String submitter = persistenceManagerService.getJobInstanceSubmitter(instanceId);
    	List<String> listOfGroupsForJobID = null;
    	List<String> listOfGroupsForSubject = null;

    	boolean unAuthFlag = false;
    	if(isInAnyBatchRole()){
    		if (this.isAdmin()) {
    			logger.finer("Current user " + this.getRunAsUser()+ " is admin, so always authorized");
    		}
    		else if (this.isSubmitter() && !this.isGroupAdmin()){
    			if (!getRunAsUser().equals(submitter)){
    				unAuthFlag = true;
    			}
    		}
    		else if (this.isGroupAdmin()) {
				try {
					listOfGroupsForJobID = persistenceManagerService.getGroupNamesForJobID(instanceId);
					listOfGroupsForSubject = getSubjectGroups(runAsSubject());
					if (!listOfGroupsForJobID.isEmpty()) { // there are groups
															// associated with
															// this jobID
						if (subjectInGroups(listOfGroupsForSubject, listOfGroupsForJobID)) {
							// allow access
							logger.finer("group security: access would be allowed");
						} else {
							// user not in any groups listed - disallow access
							logger.finer("group security: subject not in the group(s) found - disallow access");
							unAuthFlag = true;
						}
					}
				} catch (NoSuchJobInstanceException nsjex) {
					unAuthFlag = true;
				}
    		} 
    		else {
    			unAuthFlag = true;
    		}
    		if(unAuthFlag){
    			throw new JobSecurityException( getFormattedMessage( "USER_UNAUTHORIZED_JOB_INSTANCE",
    					new Object[] {getRunAsUser(), instanceId},
    					"CWWKY0302W: User {0} is not authorized to perform batch operations associated with job instance {1}.") );
    		}

    		return instanceId;

    	} else {
    		throw new JobSecurityException( getFormattedMessage( "USER_UNAUTHORIZED_NO_BATCH_ROLES",
    				new Object[] { getRunAsUser() },
    				"CWWKY0303W: User {0} is not authorized to perform any batch operations." ) );

    	}

    }

    @Override
    public boolean isGroupAdmin() {
    	return this.isGroupAdmin(runAsSubject());
	}

	@Override
    public boolean isAdmin() {
        return this.isAdmin(runAsSubject());
    }

    @Override
    public boolean isSubmitter() {
        return this.isSubmitter(runAsSubject());
    }

    @Override
    public boolean isMonitor() {
        return this.isMonitor(runAsSubject());
    }

    @Override
	public boolean isGroupMonitor() {
    	return this.isGroupMonitor(runAsSubject());
	}
    
    @Override
    public boolean isInAnyBatchRole() {
        return this.isInAnyBatchRole(runAsSubject());
    }

    @Override
    public boolean isAuthorizedInstanceRead(long instanceId)
        throws NoSuchJobInstanceException {
        String submitter = persistenceManagerService.getJobInstanceSubmitter(instanceId);
        List<String> listOfGroupsForJobID = null; 
        List<String> listOfGroupsForSubject = null;

        if (this.isAdmin(runAsSubject())) {
        } else if (this.isMonitor(runAsSubject())) {
        } else if (batchSecurityHelper.getRunAsUser().equals(submitter)) { 
            if (!this.isInAnyBatchRole(runAsSubject())) {
                //We could just check for && isSubmittter, because we already checked for admin or monitor,
                //but logically as long as you are in any batch role you can view your own jobs
                return false;
            }
        } else if ((this.isGroupAdmin(runAsSubject()) || (this.isGroupMonitor(runAsSubject())))) {
			try {	
				listOfGroupsForJobID = persistenceManagerService.getGroupNamesForJobID(instanceId);
				listOfGroupsForSubject = getSubjectGroups(runAsSubject());
				// if (!listOfGroupsForJobID.isEmpty()) { //there are groups
				// associated with this jobID
				if (subjectInGroups(listOfGroupsForSubject, listOfGroupsForJobID)) {
					// allow access
					logger.finer("group security: access would be allowed");
				} else {
					logger.fine(getFormattedMessage("USER_GROUP_UNAUTHORIZED_JOB_INSTANCE",
							new Object[] {instanceId, getRunAsUser(), constructGroupListForAuthFailString(listOfGroupsForJobID)},
							"CWWKY0305W: Access to job instance {1} denied.  The job has an operation group name defined and the user {2} has batchGroupMonitor or batchGroupAdmin authority but is not a member of the any appropriate group {3}."));
					throw new JobSecurityException( getFormattedMessage( "USER_UNAUTHORIZED_NO_BATCH_ROLES",
                            new Object[] { getRunAsUser() },
                            "CWWKY0303W: User {0} is not authorized to perform any batch operations." ) );
				}
        	} catch (NoSuchJobInstanceException nsjex) {
        		//no groups associated with jobid - disallow access
                throw new JobSecurityException( getFormattedMessage( "USER_UNAUTHORIZED_NO_BATCH_ROLES",
                        new Object[] { getRunAsUser() },
                        "CWWKY0303W: User {0} is not authorized to perform any batch operations." ) );
        	}
        } else {
            logger.finer("Current user " + this.getRunAsUser()+ " does not match the tag of record");
            return false;
        }

        return true;
    }

	private boolean subjectInGroups(List<String> listOfGroupsForSubject, List<String> listOfGroupsForJobID) {
		
		Iterator it = listOfGroupsForSubject.iterator();
		while (it.hasNext()){
			if (listOfGroupsForJobID.contains(it.next())){
				// found a group match, good to go
				return true;
			}
		}
		// no group in user group list was found in the job id group list
		return false;
    }

    @Override
    public boolean isAuthorizedExecutionRead(long executionId) throws NoSuchJobExecutionException	 {

        long instanceId = persistenceManagerService.getJobInstanceIdFromExecutionId(executionId);
        return isAuthorizedInstanceRead(instanceId);

    }

    @Override
    public long authorizedStepExecutionRead(long stepExecutionId) {
        // No idea if this is really inefficient, OK, or great.
        long instanceId = persistenceManagerService.getStepExecutionTopLevel(stepExecutionId).getJobExecution().getJobInstance().getInstanceId();
        authorizedInstanceRead(instanceId);
        return stepExecutionId;
    }

    private Subject runAsSubject() {
        return batchSecurityHelper.getRunAsSubject();
    }

    /**
     * @return true if the current subject on thread is a batch admin.
     */
    private boolean isAdmin(Subject runAsSubject) {
        return isInBatchRole(runAsSubject, ROLES.batchAdmin);

    }
    /**
     * @return true if the current subject on thread is a batch group admin.
     */
    private boolean isGroupAdmin(Subject runAsSubject) {
        return isInBatchRole(runAsSubject, ROLES.batchGroupAdmin);

    }

    /**
     * @return true if the current subject on thread is a batch submitter.
     */

    private boolean isSubmitter(Subject runAsSubject) {
        return isInBatchRole(runAsSubject, ROLES.batchSubmitter);
    }

    /**
     * @return true if the current subject on thread is a batch monitor.
     */

    private boolean isMonitor(Subject runAsSubject) {
        return isInBatchRole(runAsSubject, ROLES.batchMonitor);
    }
    /**
     * @return true if the current subject on thread is a batch group monitor.
     */

    private boolean isGroupMonitor(Subject runAsSubject) {
        return isInBatchRole(runAsSubject, ROLES.batchGroupMonitor);
    }
    /**
     * @return true if the given runAsSubject is granted the given role;
     *         false if the Authz Service is not available.
     */
    private boolean isInBatchRole(Subject runAsSubject, ROLES batchRole) {
        AuthorizationService authzService = getAuthorizationService();
        if ( authzService != null ) {
            return authzService.isAuthorized(BATCH_AUTH_ID, 
                    new HashSet<String>(Arrays.asList(batchRole.toString())), 
                    runAsSubject);
        }
        return false;

    }

    /**
     * @return true if the given runAsSubject is granted any batch role (batchAdmin, batchSubmitter, batchMonitor);
     *         false if the Authz Service is not available.
     */
    private boolean isInAnyBatchRole(Subject runAsSubject) {
        AuthorizationService authzService = getAuthorizationService();
        if ( authzService != null ) {
            return authzService.isAuthorized(BATCH_AUTH_ID,
                    new HashSet<String>(Arrays.asList(ROLES.batchAdmin.toString(),
                            ROLES.batchSubmitter.toString(),
                            ROLES.batchMonitor.toString(),
                            ROLES.batchGroupAdmin.toString(),
                            ROLES.batchGroupMonitor.toString())),
                    runAsSubject);
        }
        return false;
    }

    /**
     * @return the (possibly translated) message from the resource bundle
     */
    private String getFormattedMessage( String msgId, Object[] fillIns, String defaultMsg ) {
        return TraceNLS.getFormattedMessage(WSBatchAuthServiceImpl.class,
                logger.getResourceBundleName(),
                msgId,
                fillIns,
                defaultMsg);
    }

	@Override
	public List<WSJobInstance> filterFoundJobInstancesBasedOnGroupSecurity() {
		
		List<String> listOfGroupsForSubject = null;
		List<Long> jobInstanceIDsForSubjectGroupNames = null;
		List<WSJobInstance> filteredJobInstancesByGroupAccess = null;

		listOfGroupsForSubject = getSubjectGroups(runAsSubject());
		if (!listOfGroupsForSubject.isEmpty()) {
			try {
				filteredJobInstancesByGroupAccess = new ArrayList<WSJobInstance>(persistenceManagerService.getJobInstancesForSubjectGroupNames(listOfGroupsForSubject, getRunAsUser()));
			} catch (NoSuchJobInstanceException nsjex) {
				logger.finer("group security: no jobInstanceIDs found for associated with subject: " + getRunAsUser() + " groupnames: " + constructGroupListForAuthFailString(listOfGroupsForSubject));
			}
		}
		else {
			filteredJobInstancesByGroupAccess = new ArrayList<WSJobInstance>();
		}
		return filteredJobInstancesByGroupAccess;
	}
<<<<<<< HEAD
=======
	
	@Override
	public List<String> getGroupsForSubject() {		

		return getSubjectGroups(runAsSubject());
		
	}
>>>>>>> 9e86cfca
}<|MERGE_RESOLUTION|>--- conflicted
+++ resolved
@@ -672,8 +672,6 @@
 		}
 		return filteredJobInstancesByGroupAccess;
 	}
-<<<<<<< HEAD
-=======
 	
 	@Override
 	public List<String> getGroupsForSubject() {		
@@ -681,5 +679,4 @@
 		return getSubjectGroups(runAsSubject());
 		
 	}
->>>>>>> 9e86cfca
 }